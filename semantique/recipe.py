--- conflicted
+++ resolved
@@ -1,123 +1,122 @@
-<<<<<<< HEAD
 from semantique.processor.core import QueryProcessor, FakeProcessor
-=======
-from semantique.processor.core import QueryProcessor
 from semantique.visualiser.visualise import show
->>>>>>> 91efe4a4
+
 
 class QueryRecipe(dict):
-  """Dict-like container to store instructions of a query recipe.
-
-  Parameters
-  ----------
-    results : :obj:`dict` of :obj:`ArrayProxy`
-      Dictionary containing result names as keys and result instructions as
-      values. If :obj:`None`, an empty recipe is constructed.
-
-  Returns
-  -------
-    :obj:`dict` of :obj:`ArrayProxy`:
-      The query recipe as a dictionary containing result names as keys and
-      result instructions as values.
-
-  Examples
-  --------
-  >>> import semantique as sq
-  >>> recipe = sq.QueryRecipe()
-  >>> recipe["map"] = sq.entity("water").reduce("time", "count")
-  >>> recipe["series"] = sq.entity("water").reduce("space", "count")
-
-  """
-  def __init__(self, results = None):
-    obj = {} if results is None else results
-    super(QueryRecipe, self).__init__(obj)
-
-  def execute(self, datacube, mapping, space, time, run_preview = False,
-              cache_data = True, **config):
-    """Execute a query recipe.
-
-    This function initializes a :obj:`processor.core.QueryProcessor` instance
-    and uses it to process the query. It runs through all distinct phases of
-    query processing: parsing, optimization and execution.
+    """Dict-like container to store instructions of a query recipe.
 
     Parameters
     ----------
-      datacube : Datacube
-        The datacube instance to process the query against.
-      mapping : Mapping
-        The mapping instance to process the query against.
-      space : SpatialExtent
-        The spatial extent in which the query should be processed.
-      time : TemporalExtent
-        The temporal extent in which the query should be processed.
-      run_preview : :obj:`bool`
-        Should a preview run with reduced spatial resolution be performed?
-        A preview run enables to test if the recipe execution succeeds
-        and allows to inspect the results.
-      cache_data : :obj:`bool`
-        Should the query processor cache the data references as provided by the
-        mapped concepts? Enabling caching increases the memory footprint while
-        reducing the I/O time to retrieve data if the same data layer is
-        referenced multiple times.
-      **config:
-        Additional configuration parameters forwarded to
-        :func:`QueryProcessor.parse <processor.core.QueryProcessor.parse>`.
+      results : :obj:`dict` of :obj:`ArrayProxy`
+        Dictionary containing result names as keys and result instructions as
+        values. If :obj:`None`, an empty recipe is constructed.
 
     Returns
     -------
-      :obj:`dict` of :obj:`xarray.DataArray`:
-        The response of the query processor as a dictionary containing result
-        names as keys and result arrays as values.
+      :obj:`dict` of :obj:`ArrayProxy`:
+        The query recipe as a dictionary containing result names as keys and
+        result instructions as values.
 
     Examples
     --------
     >>> import semantique as sq
-    >>> import geopandas as pd
-
     >>> recipe = sq.QueryRecipe()
     >>> recipe["map"] = sq.entity("water").reduce("time", "count")
     >>> recipe["series"] = sq.entity("water").reduce("space", "count")
 
-    >>> dc = sq.datacube.GeotiffArchive("files/layout_gtiff.json", src = "layers_gtiff.zip")
-    >>> mapping = sq.mapping.Semantique("files/mapping.json")
-    >>> space = sq.SpatialExtent(gpd.read_file("files/footprint.geojson"))
-    >>> time = sq.TemporalExtent("2019-01-01", "2020-12-31")
-    >>> config = {"crs": 3035, "tz": "UTC", "spatial_resolution": [-1800, 1800]}
+    """
 
-    >>> recipe.execute(dc, mapping, space, time, **config)
+    def __init__(self, results=None):
+        obj = {} if results is None else results
+        super(QueryRecipe, self).__init__(obj)
 
-    """
-    if cache_data:
-      fp = FakeProcessor.parse(self, datacube, mapping, space, time, **config)
-      _ = fp.optimize().execute()
-      cache = fp.cache
-    else:
-<<<<<<< HEAD
-      cache = None
+    def execute(
+        self,
+        datacube,
+        mapping,
+        space,
+        time,
+        run_preview=False,
+        cache_data=True,
+        **config
+    ):
+        """Execute a query recipe.
 
-    qp = QueryProcessor.parse(
-      self,
-      datacube,
-      mapping,
-      space,
-      time,
-      preview=run_preview,
-      cache=cache,
-      **config
-    )
-    return qp.optimize().execute()
-=======
-      # Execute the query recipe without a preview run.
-      qp = QueryProcessor.parse(self, datacube, mapping, space, time, **config)
-      return qp.optimize().execute()
+        This function initializes a :obj:`processor.core.QueryProcessor` instance
+        and uses it to process the query. It runs through all distinct phases of
+        query processing: parsing, optimization and execution.
 
-  def visualise(self):
-    """Visualise the recipe in a web browser.
+        Parameters
+        ----------
+          datacube : Datacube
+            The datacube instance to process the query against.
+          mapping : Mapping
+            The mapping instance to process the query against.
+          space : SpatialExtent
+            The spatial extent in which the query should be processed.
+          time : TemporalExtent
+            The temporal extent in which the query should be processed.
+          run_preview : :obj:`bool`
+            Should a preview run with reduced spatial resolution be performed?
+            A preview run enables to test if the recipe execution succeeds
+            and allows to inspect the results.
+          cache_data : :obj:`bool`
+            Should the query processor cache the data references as provided by the
+            mapped concepts? Enabling caching increases the memory footprint while
+            reducing the I/O time to retrieve data if the same data layer is
+            referenced multiple times.
+          **config:
+            Additional configuration parameters forwarded to
+            :func:`QueryProcessor.parse <processor.core.QueryProcessor.parse>`.
 
-    This method visualises the recipe in a web browser. 
-    The visualisation is based on Blockly, a web-based visual programming
-    editor. The recipe is converted into Blockly XML format and served
-    to the browser.
-    """
-    show(self)
->>>>>>> 91efe4a4
+        Returns
+        -------
+          :obj:`dict` of :obj:`xarray.DataArray`:
+            The response of the query processor as a dictionary containing result
+            names as keys and result arrays as values.
+
+        Examples
+        --------
+        >>> import semantique as sq
+        >>> import geopandas as pd
+
+        >>> recipe = sq.QueryRecipe()
+        >>> recipe["map"] = sq.entity("water").reduce("time", "count")
+        >>> recipe["series"] = sq.entity("water").reduce("space", "count")
+
+        >>> dc = sq.datacube.GeotiffArchive("files/layout_gtiff.json", src = "layers_gtiff.zip")
+        >>> mapping = sq.mapping.Semantique("files/mapping.json")
+        >>> space = sq.SpatialExtent(gpd.read_file("files/footprint.geojson"))
+        >>> time = sq.TemporalExtent("2019-01-01", "2020-12-31")
+        >>> config = {"crs": 3035, "tz": "UTC", "spatial_resolution": [-1800, 1800]}
+
+        >>> recipe.execute(dc, mapping, space, time, **config)
+
+        """
+        if cache_data:
+            fp = FakeProcessor.parse(self, datacube, mapping, space, time, **config)
+            _ = fp.optimize().execute()
+            cache = fp.cache
+        else:
+            # Execute the query recipe without a preview run.
+            qp = QueryProcessor.parse(
+                self,
+                datacube,
+                mapping,
+                space,
+                time,
+                preview=run_preview,
+                cache=cache,
+                **config
+            )
+            return qp.optimize().execute()
+
+    def visualise(self):
+        """Visualise the recipe in a web browser.
+
+        This method visualises the recipe in a web browser.
+        The visualisation is based on Blockly, a web-based visual programming
+        editor. The recipe is converted into Blockly XML format and served
+        to the browser.
+        """
+        show(self)