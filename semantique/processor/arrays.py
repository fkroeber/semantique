--- conflicted
+++ resolved
@@ -1613,39 +1613,6 @@
       :obj:`xarray.DataArray`
 
     """
-<<<<<<< HEAD
-    # Check value types.
-    if track_types:
-      value_types = [x.sq.value_type for x in self]
-      if not all([x is None or x == value_types[0] for x in value_types]):
-        raise exceptions.InvalidValueTypeError(
-          f"Element value types for 'concatenate' should all be the same, "
-          f"not {np.unique(value_types).tolist()} "
-        )
-    # Concatenate.
-    has_dim = [dimension in x.dims for x in self]
-    if any(has_dim):
-      if all(has_dim):
-        # Concatenate over existing dimension.
-        raw = xr.concat([x for x in self], dimension)
-        has_duplicated_coords = any(raw.get_index(dimension).duplicated())
-        if has_duplicated_coords:
-          # If arrays have overlapping coordinates for this dimension:
-          # --> Choose the first non-missing value to be in the output.
-          # Do this by:
-          # --> Creating groups for each coordinate value.
-          # --> Merge these groups using the "first" reducer.
-          # --> Concatenate the merged groups back together.
-          def _merge_dups(obj):
-            coords = obj.get_index(dimension).values
-            if len(coords) > 1:
-              dups = [obj.isel({dimension: i}) for i, x in enumerate(coords)]
-              return Collection(dups).sq.merge(reducers.first_)
-            else:
-              return obj
-          groups = list(raw.groupby(dimension, squeeze=False))
-          clean = xr.concat([_merge_dups(x[1]) for x in groups], dimension)
-=======
     # once issue 54 (https://github.com/ZGIS/semantique/issues/54) is solved,
     # the code can be simplified by omitting the twoway_ops differentiations
 
@@ -1673,7 +1640,6 @@
         if self.active or operator.__name__ in twoway_ops:
           out = operator(*operands, track_types = track_types, meta = True, **kwargs)
           out.sqm.vault = self._merge_arrays_vaults(list(operands))
->>>>>>> 9a5942f2
         else:
           out = y
           out.sqm.vault = y.sqm.vault
